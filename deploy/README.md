--- conflicted
+++ resolved
@@ -2,20 +2,29 @@
 
 ## Testing
 
-<<<<<<< HEAD
-To test csi-cloudscale on Kubernetes, you can deploye a kubernetes cluster using
+To test csi-cloudscale in conjunction with Kubernetes, a suite of integration tests has been implemented.
+To run this test suite, a Kubernetes cluster is required. For this purpose, this setup was prepared using
 [k8test](https://github.com/cloudscale-ch/k8test).
 
-    export CLOUDSCALE_API_TOKEN="..."
+> ⚠️ Running these tests yourself may incur unexpected costs and may result in data loss if run against a production account with live systems. herefore, we strongly advise you to use a separate account for these tests.
+> The Kubernetes cluster created is not production ready and should not be used for any purpose other than testing.
+
+    # Bootstrap the cluster
+    export CLOUDSCALE_API_TOKEN="..."  # export your CLOUDSCALE_API_TOKEN
+    ./helpers/bootstrap-cluster        # see the script for options, sensible defaults apply
     export KUBECONFIG=$PWD/k8test/cluster/admin.conf
+    kubectl get nodes -o wide          # verify cluster
 
-    ./helpers/bootstrap-cluster        # see the script for options, sensible defaults apply
-    kubectl get nodes -o wide          # verify setup
-
-    # Install using dev image from working dir:
+    # Install driver using dev image from working dir:
+    # setup all required charts in the local folder
+    cd charts/csi-cloudscale/
+    helm repo add bitnami https://charts.bitnami.com/bitnami
+    helm repo update
+    helm dependency build
+    cd ../../
     helm install -g -n kube-system --set controller.image.tag=dev --set node.image.tag=dev --set controller.image.pullPolicy=Always --set node.image.pullPolicy=Always ./charts/csi-cloudscale
     
-    # or install using repo version
+    # Or install using released version
     helm search repo csi-cloudscale/csi-cloudscale  --versions
     helm install -n kube-system -g csi-cloudscale/csi-cloudscale [ --version v1.0.0 ] 
 
@@ -26,56 +35,6 @@
 The get rid of the cluster:
 
     ./helpers/clean-up
-=======
-To test csi-cloudscale in conjunction with Kubernetes, a suite of integration tests has been implemented.
-To run this test suite, a Kubernetes cluster is required. For this purpose, this setup was prepared using kubespray.
-
-> ⚠️ Running these tests yourself may incur unexpected costs and may result in data loss if run against a production account with live systems. herefore, we strongly advise you to use a separate account for these tests. 
-> The Kubernetes cluster created is not production ready and should not be used for any purpose other than testing.
-
-
-    # setup all required charts in the local folder, as they will be used by the ansible playbook.
-    cd charts/csi-cloudscale/
-    helm repo add bitnami https://charts.bitnami.com/bitnami
-    helm repo update
-    helm dependency build
-    cd ../../
-    
-    # kubspray is provided as a git submodule
-    git submodule init
-    git submodule update
-    # if you want to test against another Kubernetes version, checkout a differnt tag in the the kubspray folder
-    
-    # setup the python venv
-    cd deploy
-    python3 -m venv venv
-    . venv/bin/activate
-    # or requirements-{VERSION}.txt, see https://github.com/kubernetes-sigs/kubespray/blob/master/docs/ansible.md#ansible-python-compatibility
-    pip install -r kubespray/requirements.txt
-    
-    # setup the cluster    
-    cd kubespray/
-    # get a token from the cloudscale.ch Control Panel and set it as CLOUDSCALE_TOKEN envrionment variable
-    export CLOUDSCALE_TOKEN="foobar"
-    # running this playbook will install a Kubernetes cluster on cloudscale.ch
-    ansible-playbook ../integration_test.yml -i inventory/hosts.ini --skip-tags cleanup --skip-tags test
-
-    # get the IP address of server "test-kubernetes-master" from the cloudscale.ch Control Panel
-    # add the IP in the property "server" in the file "kubeconfig.yml", keep the https prefix and the port
-    cd ../../
-    vi deploy/kubeconfig.yml
-
-    # add the path of this file to the KUBECONFIG env variable
-    export KUBECONFIG=$(pwd)/deploy/kubeconfig.yml
-
-    # finally, run the integration tests
-    make test-integration
-
-*Command line options for the playbook:*  
--   If you just want to provision a cluster, you can use an additional `--skip-tags cleanup --skip-tags test`. If not, the VMs will be removed again.
--   If you want to a test release other than `dev`, you can use an
-    additional `-e version=v1.0.0`. Caution: This does only inject the docker image tag in to helm, but uses the chart from the current working directory.
->>>>>>> 220f5827
 
 ## Debugging
 
