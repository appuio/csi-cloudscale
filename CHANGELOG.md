--- conflicted
+++ resolved
@@ -1,11 +1,9 @@
 ## unreleased
-<<<<<<< HEAD
+
 * Update the alpine base image to 3.11.
 * Use quay.io instead of Docker Hub.
-=======
 * Run unit tests from Github Actions instead of Travis.
 * Ensure go.mod and modules.txt are up to date. Revendor github.com/googleapis.
->>>>>>> b9a4de3c
 
 ## v3.0.0 - 2021.08.31
 
