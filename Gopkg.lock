--- conflicted
+++ resolved
@@ -41,19 +41,7 @@
   version = "v1.1.0"
 
 [[projects]]
-  branch = "master"
-<<<<<<< HEAD
-  digest = "1:d153f24d13651006609d592c6116abbcb30e3b63ea1b63d8577f873aecbf8d11"
-=======
-  digest = "1:a63cff6b5d8b95638bfe300385d93b2a6d9d687734b863da8e09dc834510a690"
-  name = "github.com/google/go-querystring"
-  packages = ["query"]
-  pruneopts = "UT"
-  revision = "53e6ce116135b80d037921a7fdd5138cf32d7a8a"
-
-[[projects]]
   digest = "1:98a7f12e889d3edffb7edbd155d9802e4a41ebe5422f6cd407502d265069e8f5"
->>>>>>> 7667d13f
   name = "github.com/kubernetes-csi/csi-test"
   packages = [
     "pkg/sanity",
