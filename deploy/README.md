--- conflicted
+++ resolved
@@ -2,7 +2,6 @@
 
 ## Testing
 
-<<<<<<< HEAD
 To test csi-cloudscale in conjunction with Kubernetes, a suite of integration tests has been implemented.
 To run this test suite, a Kubernetes cluster is required. For this purpose, this setup was prepared using kubespray.
 
@@ -24,14 +23,6 @@
     
     # setup the python venv
     cd deploy
-=======
-To test csi-cloudscale on Kubernetes, you can install kubespray to deploy Kubernetes:
-
-    cd deploy
-    # kubspray is provided as a git submodule
-    git submodule init
-    git submodule update
->>>>>>> 30c6ed42
     python3 -m venv venv
     . venv/bin/activate
     # or requirements-{VERSION}.txt, see https://github.com/kubernetes-sigs/kubespray/blob/master/docs/ansible.md#ansible-python-compatibility
@@ -52,16 +43,11 @@
     # add the path of this file to the KUBECONFIG env variable
     export KUBECONFIG=$(pwd)/deploy/kubeconfig.yml
 
-<<<<<<< HEAD
     # finally, run the integration tests
     make test-integration
-=======
-to install Kubernetes on cloudscale.ch and run the integration tests.
-The playbook will also clean up VMs after the test.
->>>>>>> 30c6ed42
 
 *Command line options for the playbook:*  
--   If you just want to provision a cluster, you can use an additional `--skip-tags cleanup --skip-tags test`.
+-   If you just want to provision a cluster, you can use an additional `--skip-tags cleanup --skip-tags test`. If not, the VMs will be removed again.
 -   If you want to a test release other than `dev`, you can use an
     additional `-e version=v1.0.0`. Caution: This does only inject the docker image tag in to helm, but uses the chart from the current working directory.
 
